<<<<<<< HEAD
# PythonVRFT Library - Version 0.0.4
VRFT Adaptive Control Library written in Python. Aim of this library is to provide an implementation of the VRFT (Virtual Reference Feedback Tuning) algorithm.
=======
# PythonVRFT Library - Version 0.0.3
Virtual Reference Feedback Tuning (VRFT) Adaptive Control Library written in Python. Aim of this library is to provide an implementation of the VRFT (Virtual Reference Feedback Tuning) algorithm.
>>>>>>> 00c95dc5

_Author_: Alessio Russo (PhD Student at KTH - alesssior@kth.se)

![alt tag](https://github.com/rssalessio/PythonVRFT/blob/master/examples/1_example.png)
## License
Our code is released under the GPLv3 license (refer to the [LICENSE](https://github.com/rssalessio/PythonVRFT/blob/master/LICENSE) file for details).

## Requirements
To run the library you need atleast Python 3.5.

Other dependencies:
- NumPy (1.19.5)
- SciPy (1.6.0)

## Installation
Check the requirements, but the following command should install all the packages.
Run the following command from  root folder:
```sh
pip install . 
``` 

## Examples
Examples are located in the examples/ folder. At the moment only 1 example is available.

## Tests
To execute tests run the following command
```sh
python -m unittest
``` 

## Changelog
- [**DONE - V0.0.2**][26.03.2017] Implement the basic VRFT algorithm (1 DOF. offline, linear controller, controller expressed as scalar product theta*f(z))
- [**DONE - V0.0.3**][05.01.2020] Code refactoring and conversion to Python 3; Removed support for Python Control library.
- [**In Progress - V0.0.4**][07.01.2020-] Add Documentation and Latex formulas
- [**TODO**] Add MIMO Support
- [**TODO**] Add IV Support
- [**TODO**] Generalize to other kind of controllers (e.g., neural nets)

## Citations
If you find this code useful in your research, please, consider citing it:
>@misc{pythonvrft,
>  author       = {Alessio Russo},
>  title        = {Python VRFT Library},
>  year         = 2020,
>  doi          = {},
>  url          = { https://github.com/rssalessio/PythonVRFT }
>}<|MERGE_RESOLUTION|>--- conflicted
+++ resolved
@@ -1,10 +1,5 @@
-<<<<<<< HEAD
 # PythonVRFT Library - Version 0.0.4
 VRFT Adaptive Control Library written in Python. Aim of this library is to provide an implementation of the VRFT (Virtual Reference Feedback Tuning) algorithm.
-=======
-# PythonVRFT Library - Version 0.0.3
-Virtual Reference Feedback Tuning (VRFT) Adaptive Control Library written in Python. Aim of this library is to provide an implementation of the VRFT (Virtual Reference Feedback Tuning) algorithm.
->>>>>>> 00c95dc5
 
 _Author_: Alessio Russo (PhD Student at KTH - alesssior@kth.se)
 
