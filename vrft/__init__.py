--- conflicted
+++ resolved
@@ -1,10 +1,6 @@
-<<<<<<< HEAD
 #!/usr/bin/env python3
 # -*- coding: utf-8 -*-
-# Copyright [2017-2021] [Alessio Russo - alessior@kth.se]  
-=======
 # Copyright (c) [2017-2021] Alessio Russo [alessior@kth.se]. All rights reserved.
->>>>>>> eb0461c6
 # This file is part of PythonVRFT.
 # PythonVRFT is free software: you can redistribute it and/or modify
 # it under the terms of the MIT License. You should have received a copy of
@@ -12,11 +8,7 @@
 # If not, see <https://opensource.org/licenses/MIT>.
 #
 # Code author: [Alessio Russo - alessior@kth.se]
-<<<<<<< HEAD
-# Last update: 09th January 2021, by alessior@kth.se
-=======
 # Last update: 10th January 2021, by alessior@kth.se
->>>>>>> eb0461c6
 #
 
 from .iddata import *
