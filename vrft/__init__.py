# Copyright [2017-2021] [Alessio Russo - alessior@kth.se]  
# This file is part of PythonVRFT.
# PythonVRFT is free software: you can redistribute it and/or modify
# it under the terms of the GNU General Public License as published by
# the Free Software Foundation, version 3 of the License.
# PythonVRFT is distributed in the hope that it will be useful,
# but WITHOUT ANY WARRANTY; without even the implied warranty of
# MERCHANTABILITY or FITNESS FOR A PARTICULAR PURPOSE.  See the
# GNU General Public License for more details.
# You should have received a copy of the GNU General Public License
# along with PythonVRFT.  If not, see <http://www.gnu.org/licenses/>.
#
# Code author: [Alessio Russo - alessior@kth.se]
# Last update: 08th January 2021, by alessior@kth.se
#

from .iddata import *
from .extended_tf import *
from .utils import *
from .vrft_algo import *

__name__          = 'PythonVRFT'
__version__       = '0.0.6'
__author__        = 'Alessio Russo'
__contributors__  = ['Alexander Berndt']
<<<<<<< HEAD
__date__          = '08.01.2020'
=======
__date__          = '09.01.2020'
>>>>>>> 70c58e5b
<|MERGE_RESOLUTION|>--- conflicted
+++ resolved
@@ -23,8 +23,4 @@
 __version__       = '0.0.6'
 __author__        = 'Alessio Russo'
 __contributors__  = ['Alexander Berndt']
-<<<<<<< HEAD
-__date__          = '08.01.2020'
-=======
-__date__          = '09.01.2020'
->>>>>>> 70c58e5b
+__date__          = '09.01.2020'